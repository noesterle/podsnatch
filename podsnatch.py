#! /usr/bin/env python

from lxml import etree as xml
from tqdm import tqdm
from mutagen.easyid3 import EasyID3
from datetime import datetime
import feedparser
import requests
import argparse
import signal
import time
import sys
import re
import os

TMP_EXT = '.part'


class Show:

  def __init__(self, outline_element):
<<<<<<< HEAD
=======
    self.title = outline_element.get('text')
>>>>>>> d92e120b
    self.url = (outline_element.get('xmlUrl') or
                outline_element.get('xmlurl') or
                None)
    self.title = (outline_element.get('title') or
                  outline_element.get('text')[0:50] or
                  self.url.split('/')[-1])
    self.episode_guids = []

  def __str__(self):
    return f'{self.title}: {self.url}'

  def get_dir_name(self):
    return re.sub(r'[\W]+', '_', self.title)


class Episode:

  def __init__(self, item, show):
    self.guid = item.id if 'id' in item else ''
    self.title = item.title if 'title' in item else ''
    self.link = item.link if 'link' in item else ''
    self.description = item.summary if 'summary' in item else ''
    self.content = item.content[0].value if 'content' in item else ''
    self.number = item.itunes_episode if 'itunes_episode' in item else ''
    self.season = item.itunes_season if 'itunes_season' in item else ''
    self.url = item.enclosures[0].href if 'enclosures' in item and item.enclosures else ''
    self.date = item.published_parsed if 'published_parsed' in item else ''
    self.date_text = item.published if 'published' in item else ''

    self.show = show

  def __str__(self):
    return f"""{self.title}
{self.season}:{self.number}
{self.guid}
{self.date_text}
{self.link}
{self.url}
{self.content if self.content else self.description}
{self.description}"""

  def get_file_name(self):
    url_tail = self.url.split('/')[-1].split('?')[0]
    show_title = re.sub(r'[\W]+', '_', self.show.title)
    ep_title = re.sub(r'[\W]+', '_', self.title)
    formatted_date = time.strftime('%Y_%m_%d', self.date)

    name_tokens = [formatted_date, self.number, ep_title, url_tail]
    return '_'.join([s for s in name_tokens if s is not ''])


def parse_opml(opml_path):
  tree = xml.parse(opml_path)
  root = tree.getroot()

  shows = root.findall('./body/outline')

  return [Show(x) for x in shows]


def download(url, path, mode):
  # https://stackoverflow.com/a/37573701
  response = requests.get(url, stream=True)
  total_size = int(response.headers.get('content-length', 0))
  block_size = 1024

  downloaded_size = 0
  t = tqdm(total=total_size, unit='iB', unit_scale=True)
  with open(path, mode) as f:
    for data in response.iter_content(block_size):
      t.update(len(data))
      f.write(data)
      downloaded_size += len(data)
  t.close()

  if total_size != 0 and t.n != total_size:
    print("ERROR downloading file")

  return downloaded_size

total_downloaded_size = 0
total_downloaded = 0
full_path = ''


def convert_to_size(size):
  """
  Takes a number of bytes and converts it to a string that is a human readable size.
  """
  size_labels = ['B','KB','MB','GB','TB', 'PB', 'EB', 'ZB', 'YB']
  converted_size = size
  counter = 0
  while converted_size > 1000:
    converted_size /= 1000
    counter += 1
  
  size_str = f'{converted_size:.2f}{size_labels[counter]}'

  return size_str


def save_podcasts(opml, output, episode_count=None):
  global total_downloaded_size
  global total_downloaded
  global full_path

  shows = parse_opml(opml)

  for show in shows:
    print(f'Processing show {show.title}')
    feed = feedparser.parse(show.url)

    show_path = os.path.join(output, show.get_dir_name())
    os.makedirs(show_path, exist_ok=True)

    cnt_eps_to_dl = (int(episode_count, 10)
                     if episode_count is not None
                     else len(feed.entries))

    i = 0
    show_downloaded = 0
    while show_downloaded < cnt_eps_to_dl and i < len(feed.entries):
      item = feed.entries[i]
      episode = Episode(item, show)

      print(f'Processing episode {episode.title}')

      full_path = os.path.join(show_path, episode.get_file_name())
      print(full_path)

      if not os.path.exists(full_path) and episode.url:
        print('Downloading episode')
        total_downloaded_size += download(episode.url, full_path + TMP_EXT, 'wb')

        os.rename(full_path + TMP_EXT, full_path)

        try:
          add_id3_tags(full_path, show, episode)
        except:
          print(f'Episode saved at {full_path} does not support ID3 tags.')

        handle = open(full_path + ".txt", "w")
        handle.write(str(episode))
        handle.close()

        show_downloaded += 1
        total_downloaded += 1
      else:
        print('Episode already downloaded!')


      i += 1

    print(f'{total_downloaded} episode(s) totaling {convert_to_size(total_downloaded_size)} downloaded')


def add_id3_tags(filepath, show=None, episode=None):
  """
  Add ID3 tags to audio files where not already present. Information added to tags
  will be based on Show and Episode information provided.
  """
  # print(EasyID3.valid_keys.keys()) # Prints all keys in EasyID3. This is a reduced number due to being able to handle many versions of IDv3.
  tags = EasyID3(filepath)

  # ID3 Tags based on Episode info
  if episode is not None:
    add_retrieved_tag(tags, episode.season, 'discnumber')
    add_retrieved_tag(tags, episode.number, 'tracknumber')
    add_retrieved_tag(tags, episode.title, 'title')
    add_retrieved_tag(tags, episode.url, 'website')

    format = "%a, %d %b %Y %H:%M:%S %z"
    episode_datetime = datetime.strptime(episode.date_text, format)
    add_retrieved_tag(tags, str(episode_datetime.year), 'date')

  # ID3 Tags based on Show info
  if show is not None:
    add_retrieved_tag(tags, show.title, 'artist')

  add_retrieved_tag(tags, 'Podcast', 'genre')

  # ID3 Tags based on other Tags
  add_dependant_tag(tags, 'title', 'titlesort')
  add_dependant_tag(tags, 'artist', 'artistsort')
  add_dependant_tag(tags, 'artist', 'album')
  add_dependant_tag(tags, 'artist', 'author')
  add_dependant_tag(tags, 'artist', 'albumartist')
  add_dependant_tag(tags, 'album', 'albumsort')
  add_dependant_tag(tags, 'albumartist', 'albumartistsort')
  add_dependant_tag(tags, 'date', 'originaldate')
  
  tags.save()

def add_retrieved_tag(tags, info, dest_tag):
  """
  Add specific informtion to a tag if the tag is not present or unused and info was provided.
  """
  if (dest_tag not in tags or tags[dest_tag] == '') and info != '':
    tags[dest_tag] = info

def add_dependant_tag(tags, src_tag, dest_tag):
  """
  Add one tags information to another tag.
  """
  if (dest_tag not in tags or tags[dest_tag] == '') and src_tag in tags:
    tags[dest_tag] = tags[src_tag]

def ctrl_c_handler(signum, frame):
  print('Stopping...')

  if os.path.exists(full_path + TMP_EXT):
    os.remove(full_path + TMP_EXT)

  print(f'{total_downloaded} episode(s) totaling {convert_to_size(total_downloaded_size)} downloaded')
  sys.exit(1)


if __name__ == '__main__':
  parser = argparse.ArgumentParser(description='Download podcasts.')

  parser.add_argument('--opml', '-i', dest='opml_loc', action='store',
                      required=True, help='path to opml file to import')
  parser.add_argument('--output-dir', '-o', dest='output_loc', action='store',
                      required=False, default='.',
                      help='location to save podcasts')
  parser.add_argument('--number-of-episodes', '-n', dest='ep_cnt',
                      action='store', default=None,
                      help='how many episodes to download. By default - download all')
  args = parser.parse_args()

  signal.signal(signal.SIGINT, ctrl_c_handler)

  save_podcasts(args.opml_loc, args.output_loc, args.ep_cnt)<|MERGE_RESOLUTION|>--- conflicted
+++ resolved
@@ -19,10 +19,6 @@
 class Show:
 
   def __init__(self, outline_element):
-<<<<<<< HEAD
-=======
-    self.title = outline_element.get('text')
->>>>>>> d92e120b
     self.url = (outline_element.get('xmlUrl') or
                 outline_element.get('xmlurl') or
                 None)
